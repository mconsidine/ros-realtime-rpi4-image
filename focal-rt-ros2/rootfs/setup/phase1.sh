#!/bin/bash

set -e -o pipefail

# This is the vars.sh file copied into the container, so we can get some custom
# variables here (such as LINUX_RT_VERSION).
source /vars.sh

echo "PINNED_CPU_FREQUENCY=${PINNED_CPU_FREQUENCY}" > /etc/default/cpu-frequency

export DEBIAN_FRONTEND=noninteractive

# Remove some packages that are likely not needed:
# - snapd: no one packages their robot apps with snap, right?
# - fwupd: I don't think we need to update devices firmware like a logitech mouse, and it also uses like 20MB of RAM...
# - cryptsetup: don't need to setup disk encryption. Also, causes build failures on some host system configurations.
# - mdadm: don't need to setup raid.
# - Stock linux kernel: for obvious reasons
apt-get purge --autoremove -y \
  cryptsetup \
  fwupd \
  linux-headers-raspi \
  linux-image-raspi \
  linux-modules-${STOCK_LINUX_VERSION}-raspi \
  linux-headers-${STOCK_LINUX_VERSION}-raspi \
  linux-raspi-headers-${STOCK_LINUX_VERSION} \
  linux-image-${STOCK_LINUX_VERSION}-raspi \
  linux-raspi \
  mdadm \
  snapd \
  btrfs-progs \
  xfsprogs

# Setting up PREEMPT_RT kernel
cd /setup
sudo dpkg -i linux-*.deb

ln -s -f /boot/vmlinuz-${LINUX_RT_VERSION_ACTUALLY} /boot/vmlinuz
ln -s -f /boot/initrd.img-${LINUX_RT_VERSION_ACTUALLY} /boot/initrd.img

# TODO: This should be removable following https://github.com/ros-realtime/linux-real-time-kernel-builder/pull/32
cp /boot/vmlinuz /boot/firmware/vmlinuz
cp /boot/vmlinuz /boot/firmware/vmlinuz.bak
cp /boot/initrd.img /boot/firmware/initrd.img
cp /boot/initrd.img /boot/firmware/initrd.img.bak

# Disable ondemand govenor and set constant frequency
systemctl disable ondemand
systemctl enable cpu-frequency


# Disable unattended-upgrades
<<<<<<< HEAD
apt remove -y unattended-upgrades
=======
dpkg-reconfigure -plow unattended-upgrades -fnoninteractive
>>>>>>> 94c19f0c

# TODO: If specified, create an image with isolcpus already setup.

# Setup ROS distro and ROS
sudo curl -sSL https://raw.githubusercontent.com/ros/rosdistro/master/ros.key  -o /usr/share/keyrings/ros-archive-keyring.gpg
sudo apt-get update
sudo apt-get install -y ros-galactic-ros-base

# Install some misc packages
apt-get install -y cpufrequtils libraspberrypi-bin rt-tests cpuset stress stress-ng

# clean up to reduce image size
apt-get clean
rm -rf /var/lib/apt/lists/*<|MERGE_RESOLUTION|>--- conflicted
+++ resolved
@@ -50,11 +50,8 @@
 
 
 # Disable unattended-upgrades
-<<<<<<< HEAD
 apt remove -y unattended-upgrades
-=======
-dpkg-reconfigure -plow unattended-upgrades -fnoninteractive
->>>>>>> 94c19f0c
+
 
 # TODO: If specified, create an image with isolcpus already setup.
 
